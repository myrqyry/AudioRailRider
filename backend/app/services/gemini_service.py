import json
<<<<<<< HEAD
import pathlib
import tempfile
=======
import logging
from io import BytesIO
from contextlib import asynccontextmanager
>>>>>>> f27f13a3

# Configure logging
logger = logging.getLogger(__name__)

# Avoid hard failures at import time for optional / heavy dependencies
try:
    from fastapi import HTTPException
except ImportError:
    class HTTPException(Exception):
        def __init__(self, status_code: int = 500, detail: str | None = None):
            super().__init__(detail)
            self.status_code = status_code
            self.detail = detail

try:
    from google import genai
    from google.genai import types
    from google.genai.client import File, Client
    from google.generative_ai.errors import APIError, BadResponseError
except ImportError:
    genai = None
    types = None
    File = None
    Client = None
    APIError = Exception
    BadResponseError = Exception

from ..config.settings import settings
from ..schema.blueprint import Blueprint

# Lazily import the audio analysis implementation to avoid importing librosa at module import time.
async def analyze_audio(audio_bytes: bytes):
    """Lazy proxy to the real audio analysis implementation."""
    try:
        from .audio_analysis_service import analyze_audio as _analyze
        return await _analyze(audio_bytes)
    except Exception as e:
        logger.error(f"Audio analysis lazy import/call failed: {e}", exc_info=True)
        raise

class GeminiService:
    def __init__(self):
        if genai and settings.GEMINI_API_KEY:
            try:
                self.client: Client | None = genai.Client(api_key=settings.GEMINI_API_KEY)
            except Exception as e:
                logger.error(f"Failed to initialize Gemini client: {e}", exc_info=True)
                self.client = None
        else:
            self.client = None

    @asynccontextmanager
    async def _managed_file_upload(self, audio_bytes: bytes, content_type: str):
        """Context manager for uploading and cleaning up temporary files."""
        if not self.client or not File:
            raise HTTPException(status_code=503, detail="Gemini client not available for file upload.")

        uploaded_file = None
        try:
            logger.info(f"Uploading {len(audio_bytes) / 1024:.1f} KB file to Gemini.")
            buffer = BytesIO(audio_bytes)
            uploaded_file = await self.client.aio.files.upload(
                file=buffer,
                mime_type=content_type or "audio/mpeg",
            )
            yield uploaded_file
        finally:
            if uploaded_file:
                logger.info(f"Deleting temporary file: {uploaded_file.name}")
                await self.client.aio.files.delete(uploaded_file.name)

    def generate_prompt_text(self, duration: float, bpm: float, energy: float,
                             spectral_centroid: float, spectral_flux: float,
                             options: dict | None = None) -> str:
        opt_lines = []
        if options:
            # ... (omitting for brevity, no changes here) ...
            pass
        option_block = ('\n'.join(opt_lines) + '\n') if opt_lines else ''

        return f"""
Audio analysis: {duration:.0f}s, {bpm:.0f} BPM, Energy {energy:.2f}, Spectral Centroid {spectral_centroid:.0f}Hz, Spectral Flux {spectral_flux:.3f}.
{option_block}
Create a rollercoaster blueprint (12-20 segments) from this audio...
""" # (omitting rest of prompt for brevity)

    SYSTEM_INSTRUCTION = """
You are a synesthetic architect...
""" # (omitting for brevity)

    async def generate_blueprint(self, audio_bytes: bytes, content_type: str, options: dict | None = None):
        audio_features = {}
        try:
            # Asynchronously analyze audio first. If this fails, we can't proceed.
            audio_features = await analyze_audio(audio_bytes)

            prompt = self.generate_prompt_text(
                audio_features["duration"], audio_features["bpm"], audio_features["energy"],
                audio_features["spectralCentroid"], audio_features["spectralFlux"], options
            )

            if not self.client or not types:
                raise RuntimeError("Gemini SDK is not configured. Install google-genai and set GEMINI_API_KEY.")

<<<<<<< HEAD
            # Choose an upload strategy based on payload size:
            # - Inline Part for small payloads (keeps everything in one request)
            # - Files API upload for larger payloads (persist to disk for streaming)
=======
>>>>>>> f27f13a3
            SIZE_THRESHOLD = 2 * 1024 * 1024  # 2 MB
            if len(audio_bytes) <= SIZE_THRESHOLD:
                audio_part = types.Part.from_bytes(data=audio_bytes, mime_type=content_type or "audio/mpeg")
                contents = [prompt, audio_part]
            else:
<<<<<<< HEAD
                tmp_path: str | None = None
                try:
                    # Persist the payload because the Files API expects a file path, not a stream.
                    mime_map = {
                        'audio/mpeg': '.mp3',
                        'audio/mp3': '.mp3',
                        'audio/wav': '.wav',
                        'audio/x-wav': '.wav',
                        'audio/flac': '.flac',
                        'audio/aac': '.aac',
                        'audio/ogg': '.ogg',
                    }
                    suffix = mime_map.get((content_type or '').lower(), '.mp3')
                    with tempfile.NamedTemporaryFile(delete=False, suffix=suffix) as tmp:
                        tmp.write(audio_bytes)
                        tmp_path = tmp.name

                    upload_kwargs: dict[str, object] = {'file': tmp_path}
                    if types and hasattr(types, 'UploadFileConfig') and content_type:
                        try:
                            upload_kwargs['config'] = types.UploadFileConfig(mime_type=content_type)
                        except Exception:
                            # Some SDK versions may not expose UploadFileConfig; continue without it.
                            pass

                    uploaded_file = await self.client.aio.files.upload(**upload_kwargs)
                    contents = [prompt, uploaded_file]
                finally:
                    if tmp_path:
                        try:
                            pathlib.Path(tmp_path).unlink(missing_ok=True)  # type: ignore[arg-type]
                        except Exception:
                            pass
=======
                async with self._managed_file_upload(audio_bytes, content_type) as uploaded_file:
                    contents = [prompt, uploaded_file]
>>>>>>> f27f13a3

            generation_config = types.GenerateContentConfig(
                response_mime_type='application/json', response_schema=Blueprint,
                system_instruction=self.SYSTEM_INSTRUCTION, temperature=0.8,
            )

            response = await self.client.aio.models.generate_content(
                model='gemini-2.5-flash', contents=contents, config=generation_config,
            )

            blueprint = response.parsed if hasattr(response, 'parsed') else json.loads(response.text)
            if blueprint:
                if isinstance(blueprint, dict):
                    blueprint['generationOptions'] = options
                else:
                    setattr(blueprint, 'generationOptions', options)

            return {"blueprint": blueprint, "features": audio_features}

        except (APIError, BadResponseError) as e:
            logger.error(f"Gemini API error during blueprint generation: {e}", exc_info=True)
            # Fall through to procedural fallback
        except json.JSONDecodeError as e:
            logger.error(f"Gemini returned invalid JSON: {e}", exc_info=True)
            # Fall through to procedural fallback
        except Exception as e:
            # Catch other exceptions (e.g., from audio analysis) and attempt fallback
            logger.error(f"Unexpected error during blueprint generation: {e}", exc_info=True)
            # If audio features are missing, we cannot run fallback.
            if not audio_features:
                raise HTTPException(status_code=500, detail=f"Failed to generate blueprint due to an initial error: {e}")

        # Fallback path
        try:
            logger.warning("Falling back to procedural blueprint generation.")
            fb = self._procedural_fallback(audio_features)
            return {"blueprint": fb, "features": audio_features}
        except Exception as e:
            logger.error(f"Procedural fallback also failed: {e}", exc_info=True)
            raise HTTPException(status_code=500, detail=f"Failed to generate fallback blueprint: {e}")

    def _procedural_fallback(self, features: dict) -> dict:
        # ... (omitting for brevity, no changes here) ...
        return {}

    async def generate_skybox(self, prompt: str, blueprint_data: dict | None = None, options: dict | None = None):
<<<<<<< HEAD
        """
        Generate a skybox image using Gemini 2.5 Flash Image Preview model.
        This model excels at creative image generation with rich context understanding.

        Args:
            prompt: The mood/theme description from the blueprint
            blueprint_data: Optional full blueprint for additional context
            options: Optional hints that further constrain the skybox aesthetics
        """
        try:
            # Build a rich, contextual prompt using blueprint data if available
            if blueprint_data:
                ride_name = blueprint_data.get('rideName', 'Unknown Ride')
                mood = blueprint_data.get('moodDescription', prompt)
                palette = blueprint_data.get('palette', [])
                
                # Extract palette description
                palette_desc = ""
                if palette and len(palette) >= 3:
                    palette_desc = f" with colors {palette[0]} (rail), {palette[1]} (glow), and {palette[2]} (sky)"
                
                # Integrate generation options if provided
                opt_lines = []
                if options:
                    if options.get('worldTheme'):
                        opt_lines.append(f"Theme: {options.get('worldTheme')}")
                    if options.get('visualStyle'):
                        opt_lines.append(f"Visual style: {options.get('visualStyle')}")
                    if options.get('paletteHint') and isinstance(options.get('paletteHint'), list):
                        opt_lines.append(f"Palette hint: {', '.join(options.get('paletteHint')[:3])}")

                options_block = ('\n'.join(opt_lines) + '\n') if opt_lines else ''

                full_prompt = f"""Create a breathtaking, cinematic wide-angle sky scene for a rollercoaster experience called "{ride_name}".

Mood: {mood}
{options_block}Visual Style: Photorealistic, epic, atmospheric, with dynamic lighting and volumetric effects{palette_desc}.

Requirements:
- Seamless, tileable 360° equirectangular image suitable for a skybox
- No people, characters, silhouettes, signage, or text overlays
- Focus entirely on sky, clouds, light, and atmospheric elements

The sky should evoke the emotional journey of the ride - make it vast, immersive, and visually stunning. Think of this as the backdrop for an unforgettable thrill ride experience. Include dramatic clouds, atmospheric perspective, and a sense of infinite space."""
            else:
                full_prompt = f"""Create a breathtaking, cinematic wide-angle sky scene with the following mood: {prompt}

Make it photorealistic, epic, and atmospheric with dramatic lighting, volumetric clouds, and a sense of vast infinite space. The output must be a seamless, tileable 360° equirectangular skybox image with no people, characters, silhouettes, signage, or text. Focus purely on sky and atmospheric detail for use as an immersive rollercoaster backdrop."""

            # Use Gemini 2.5 Flash Image Preview with chat mode for best results
            # This model supports direct image generation without needing a base image
            chat = self.client.aio.chats.create(model='gemini-2.5-flash-image-preview')
            
            response = await chat.send_message(full_prompt)

            # Extract the generated image from response parts
            image_bytes = None
            for part in response.candidates[0].content.parts:
                if part.inline_data is not None:
                    image_bytes = part.inline_data.data
                    break
            
            if not image_bytes:
                raise Exception("No image generated in response")

            import base64
            base64_image = base64.b64encode(image_bytes).decode('utf-8')

            return {"imageUrl": f"data:image/jpeg;base64,{base64_image}"}
            
        except APIError as e:
            if hasattr(e, 'status'):
                if e.status == 401:
                    raise HTTPException(status_code=401, detail="Authentication failed. Please check the API key.")
                elif e.status == 400:
                    raise HTTPException(status_code=400, detail=f"Invalid request for skybox generation: {str(e)}")
            raise HTTPException(status_code=500, detail=f"API error during skybox generation: {str(e)}")
        except Exception as e:
            import traceback
            print(f"[GeminiService] Skybox generation error: {e}")
            print(traceback.format_exc())
            raise HTTPException(status_code=500, detail=f"An unexpected error occurred during image generation: {e}")
=======
        # ... (omitting for brevity, no changes here) ...
        pass
>>>>>>> f27f13a3

gemini_service = GeminiService()<|MERGE_RESOLUTION|>--- conflicted
+++ resolved
@@ -1,12 +1,9 @@
 import json
-<<<<<<< HEAD
+import logging
 import pathlib
 import tempfile
-=======
-import logging
 from io import BytesIO
 from contextlib import asynccontextmanager
->>>>>>> f27f13a3
 
 # Configure logging
 logger = logging.getLogger(__name__)
@@ -37,6 +34,11 @@
 from ..config.settings import settings
 from ..schema.blueprint import Blueprint
 
+    
+    
+    
+    
+
 # Lazily import the audio analysis implementation to avoid importing librosa at module import time.
 async def analyze_audio(audio_bytes: bytes):
     """Lazy proxy to the real audio analysis implementation."""
@@ -57,26 +59,79 @@
                 self.client = None
         else:
             self.client = None
-
     @asynccontextmanager
     async def _managed_file_upload(self, audio_bytes: bytes, content_type: str):
-        """Context manager for uploading and cleaning up temporary files."""
+        """Context manager for uploading and cleaning up temporary files.
+
+        Strategy:
+        1. Try to upload the bytes stream directly (most SDKs accept file-like objects).
+        2. If stream upload fails, fall back to writing a temporary file and uploading by path.
+        3. Ensure remote file is deleted after use and local temp file is removed.
+        """
         if not self.client or not File:
             raise HTTPException(status_code=503, detail="Gemini client not available for file upload.")
 
+        tmp_path: str | None = None
         uploaded_file = None
         try:
-            logger.info(f"Uploading {len(audio_bytes) / 1024:.1f} KB file to Gemini.")
-            buffer = BytesIO(audio_bytes)
-            uploaded_file = await self.client.aio.files.upload(
-                file=buffer,
-                mime_type=content_type or "audio/mpeg",
-            )
+            logger.info(f"Uploading {len(audio_bytes) / 1024:.1f} KB file to Gemini (attempt stream upload).")
+            # First try stream upload using an in-memory buffer.
+            try:
+                buffer = BytesIO(audio_bytes)
+                # Some SDK versions accept a mime_type kwarg; others accept an UploadFileConfig.
+                if types and hasattr(types, 'UploadFileConfig') and content_type:
+                    try:
+                        upload_config = types.UploadFileConfig(mime_type=content_type)
+                        uploaded_file = await self.client.aio.files.upload(file=buffer, config=upload_config)
+                    except Exception:
+                        uploaded_file = await self.client.aio.files.upload(file=buffer, mime_type=content_type or "audio/mpeg")
+                else:
+                    uploaded_file = await self.client.aio.files.upload(file=buffer, mime_type=content_type or "audio/mpeg")
+                yield uploaded_file
+                return
+            except Exception:
+                logger.debug("Stream upload failed, falling back to tempfile-based upload.", exc_info=True)
+
+            # Fallback: persist to a temporary file and upload by path
+            mime_map = {
+                'audio/mpeg': '.mp3',
+                'audio/mp3': '.mp3',
+                'audio/wav': '.wav',
+                'audio/x-wav': '.wav',
+                'audio/flac': '.flac',
+                'audio/aac': '.aac',
+                'audio/ogg': '.ogg',
+            }
+            suffix = mime_map.get((content_type or '').lower(), '.mp3')
+            with tempfile.NamedTemporaryFile(delete=False, suffix=suffix) as tmp:
+                tmp.write(audio_bytes)
+                tmp_path = tmp.name
+
+            upload_kwargs: dict[str, object] = {'file': tmp_path}
+            if types and hasattr(types, 'UploadFileConfig') and content_type:
+                try:
+                    upload_kwargs['config'] = types.UploadFileConfig(mime_type=content_type)
+                except Exception:
+                    # Some SDK versions may not expose UploadFileConfig; continue without it.
+                    pass
+
+            uploaded_file = await self.client.aio.files.upload(**upload_kwargs)
             yield uploaded_file
         finally:
+            # Attempt to delete the uploaded remote file if present
             if uploaded_file:
-                logger.info(f"Deleting temporary file: {uploaded_file.name}")
-                await self.client.aio.files.delete(uploaded_file.name)
+                try:
+                    if hasattr(uploaded_file, 'name'):
+                        await self.client.aio.files.delete(uploaded_file.name)
+                except Exception:
+                    logger.warning("Failed to delete uploaded remote file", exc_info=True)
+
+            # Remove local temporary file if we created one
+            if tmp_path:
+                try:
+                    pathlib.Path(tmp_path).unlink(missing_ok=True)  # type: ignore[arg-type]
+                except Exception:
+                    logger.debug("Failed to remove temporary file", exc_info=True)
 
     def generate_prompt_text(self, duration: float, bpm: float, energy: float,
                              spectral_centroid: float, spectral_flux: float,
@@ -111,55 +166,16 @@
             if not self.client or not types:
                 raise RuntimeError("Gemini SDK is not configured. Install google-genai and set GEMINI_API_KEY.")
 
-<<<<<<< HEAD
             # Choose an upload strategy based on payload size:
             # - Inline Part for small payloads (keeps everything in one request)
             # - Files API upload for larger payloads (persist to disk for streaming)
-=======
->>>>>>> f27f13a3
             SIZE_THRESHOLD = 2 * 1024 * 1024  # 2 MB
             if len(audio_bytes) <= SIZE_THRESHOLD:
                 audio_part = types.Part.from_bytes(data=audio_bytes, mime_type=content_type or "audio/mpeg")
                 contents = [prompt, audio_part]
             else:
-<<<<<<< HEAD
-                tmp_path: str | None = None
-                try:
-                    # Persist the payload because the Files API expects a file path, not a stream.
-                    mime_map = {
-                        'audio/mpeg': '.mp3',
-                        'audio/mp3': '.mp3',
-                        'audio/wav': '.wav',
-                        'audio/x-wav': '.wav',
-                        'audio/flac': '.flac',
-                        'audio/aac': '.aac',
-                        'audio/ogg': '.ogg',
-                    }
-                    suffix = mime_map.get((content_type or '').lower(), '.mp3')
-                    with tempfile.NamedTemporaryFile(delete=False, suffix=suffix) as tmp:
-                        tmp.write(audio_bytes)
-                        tmp_path = tmp.name
-
-                    upload_kwargs: dict[str, object] = {'file': tmp_path}
-                    if types and hasattr(types, 'UploadFileConfig') and content_type:
-                        try:
-                            upload_kwargs['config'] = types.UploadFileConfig(mime_type=content_type)
-                        except Exception:
-                            # Some SDK versions may not expose UploadFileConfig; continue without it.
-                            pass
-
-                    uploaded_file = await self.client.aio.files.upload(**upload_kwargs)
-                    contents = [prompt, uploaded_file]
-                finally:
-                    if tmp_path:
-                        try:
-                            pathlib.Path(tmp_path).unlink(missing_ok=True)  # type: ignore[arg-type]
-                        except Exception:
-                            pass
-=======
                 async with self._managed_file_upload(audio_bytes, content_type) as uploaded_file:
                     contents = [prompt, uploaded_file]
->>>>>>> f27f13a3
 
             generation_config = types.GenerateContentConfig(
                 response_mime_type='application/json', response_schema=Blueprint,
@@ -206,7 +222,6 @@
         return {}
 
     async def generate_skybox(self, prompt: str, blueprint_data: dict | None = None, options: dict | None = None):
-<<<<<<< HEAD
         """
         Generate a skybox image using Gemini 2.5 Flash Image Preview model.
         This model excels at creative image generation with rich context understanding.
@@ -289,9 +304,5 @@
             print(f"[GeminiService] Skybox generation error: {e}")
             print(traceback.format_exc())
             raise HTTPException(status_code=500, detail=f"An unexpected error occurred during image generation: {e}")
-=======
-        # ... (omitting for brevity, no changes here) ...
-        pass
->>>>>>> f27f13a3
 
 gemini_service = GeminiService()