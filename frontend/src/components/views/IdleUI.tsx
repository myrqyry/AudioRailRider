--- conflicted
+++ resolved
@@ -2,15 +2,11 @@
 import { useAppStore } from '../../lib/store';
 import { UploadIcon } from '../Icon';
 import GenerationOptionsForm from '../GenerationOptionsForm';
-<<<<<<< HEAD
 import MicrophoneControls from '../MicrophoneControls';
 
 interface IdleUIProps {
   audioContext: AudioContext | null;
 }
-=======
-import BreathingIntensitySlider from '../BreathingIntensitySlider';
->>>>>>> c378ac7d
 
 /**
  * The initial user interface component when the application is idle.
